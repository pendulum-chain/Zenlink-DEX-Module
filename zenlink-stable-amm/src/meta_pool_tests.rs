--- conflicted
+++ resolved
@@ -2039,8 +2039,6 @@
 	})
 }
 
-#[test]
-<<<<<<< HEAD
 fn withdraw_admin_balance_with_non_admin_should_revert() {
 	new_test_ext().execute_with(|| {
 		let (_, meta_pool_id) = setup_test_meta_pool();
@@ -2049,9 +2047,6 @@
 	})
 }
 
-#[test]
-=======
->>>>>>> 7742b184
 fn withdraw_admin_balance_with_zero_admin_fee_should_work() {
 	new_test_ext().execute_with(|| {
 		let (_, meta_pool_id) = setup_test_meta_pool();
