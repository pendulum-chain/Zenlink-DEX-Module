--- conflicted
+++ resolved
@@ -1563,7 +1563,6 @@
 }
 
 #[test]
-<<<<<<< HEAD
 fn withdraw_admin_fee_with_non_owner_should_not_work() {
 	new_test_ext().execute_with(|| {
 		let (pool_id, _) = setup_test_base_pool();
@@ -1572,9 +1571,6 @@
 	})
 }
 
-#[test]
-=======
->>>>>>> 7742b184
 fn withdraw_admin_fee_when_no_admin_fee_should_work() {
 	new_test_ext().execute_with(|| {
 		let (pool_id, _) = setup_test_base_pool();
